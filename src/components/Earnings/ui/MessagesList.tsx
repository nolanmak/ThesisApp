--- conflicted
+++ resolved
@@ -2,14 +2,9 @@
 import { Message, MetricItem } from '../../../types';
 import { ExternalLink, BarChart2 } from 'lucide-react';
 import { ParseMessagePayload } from '../utils/messageUtils';
-<<<<<<< HEAD
 import { useAlpacaMarketData } from '../../../hooks/useAlpacaMarketData';
 import { useWatchlist } from '../../../hooks/useWatchlist';
 import { useAuth } from '../../../contexts/AuthContext';
-=======
-import { useAuth } from '../../../contexts/AuthContext';
-import { getUserProfile } from '../../../services/api';
->>>>>>> 8028011d
 
 interface MessagesListProps {
   messages: Message[];
@@ -92,14 +87,10 @@
   onSelectMessage,
 }) => {
   const { user } = useAuth();
-<<<<<<< HEAD
   const { watchlist: userWatchlist } = useWatchlist();
-=======
->>>>>>> 8028011d
   const [newMessageIds, setNewMessageIds] = useState<Set<string>>(new Set());
   const [searchMessageTicker, setSearchMessageTicker] = useState<string>('');
   const [deduplicatedMessages, setDeduplicatedMessages] = useState<Message[]>([]);
-  const [userWatchlist, setUserWatchlist] = useState<string[]>([]);
   
   const allSeenMessageIdsRef = useRef<Set<string>>(new Set());
   const prevMessagesRef = useRef<Message[]>([]);
@@ -166,27 +157,6 @@
       setSearchMessageTicker(searchParam);
     }
   }, []);
-
-<<<<<<< HEAD
-=======
-  // Load user watchlist
-  useEffect(() => {
-    const loadWatchlist = async () => {
-      if (!user?.email) return;
-      
-      try {
-        const profile = await getUserProfile(user.email);
-        if (profile?.watchlist) {
-          setUserWatchlist(profile.watchlist);
-        }
-      } catch (error) {
-        console.error('Error loading user watchlist:', error);
-      }
-    };
-
-    loadWatchlist();
-  }, [user?.email]);
->>>>>>> 8028011d
   
   useEffect(() => {
     if (!messages || messages.length === 0) {
@@ -197,20 +167,11 @@
     // Create a map for deduplication
     const uniqueMessagesMap = new Map<string, Message>();
     
-    // Track PM messages through filtering process
-<<<<<<< HEAD
-=======
-    const pmMessages = messages.filter(m => m.ticker === 'PM');
-    console.log(`🔍 PM messages at start of filtering: ${pmMessages.length}`);
->>>>>>> 8028011d
-
     // First pass: filter out invalid timestamps, then filter by watchlist if available
     let validMessages = messages.filter(message => {
       const messageTimestamp = new Date(message.timestamp);
-<<<<<<< HEAD
       return !isNaN(messageTimestamp.getTime());
     });
-
 
     // Filter by watchlist if user has one and is authenticated
     if (user?.email && userWatchlist.length > 0) {
@@ -220,41 +181,6 @@
       
       validMessages = filteredMessages;
     }
-
-=======
-      const isValid = !isNaN(messageTimestamp.getTime());
-      if (!isValid && message.ticker === 'PM') {
-        console.warn('❌ PM message has invalid timestamp:', message);
-      }
-      return isValid;
-    });
-
-    const pmAfterTimestamp = validMessages.filter(m => m.ticker === 'PM');
-    console.log(`🔍 PM messages after timestamp validation: ${pmAfterTimestamp.length}`);
-
-    console.log('Watchlist length:', userWatchlist.length);
-
-    // Filter by watchlist if user has one and is authenticated
-    if (user?.email && userWatchlist.length > 0) {
-      console.log('Filtering messages by watchlist:', userWatchlist);
-      
-      const filteredMessages = validMessages.filter(message => {
-        const isInWatchlist = userWatchlist.includes(message.ticker.toUpperCase());
-        if (!isInWatchlist && message.ticker === 'PM') {
-          console.log('❌ PM message filtered out by watchlist:', message);
-        }
-        return isInWatchlist;
-      });
-      
-      validMessages = filteredMessages;
-    } else {
-      console.log('✅ No watchlist filtering - showing all messages');
-    }
-
-    const pmAfterWatchlist = validMessages.filter(m => m.ticker === 'PM');
-    console.log(`🔍 PM messages after watchlist filtering: ${pmAfterWatchlist.length}`);
-
->>>>>>> 8028011d
     const sortedMessages = validMessages.sort(
       (a, b) => new Date(a.timestamp).getTime() - new Date(b.timestamp).getTime()
     );
@@ -292,12 +218,6 @@
           timestamp: messageTimestamp.toISOString(),
           message
         });
-<<<<<<< HEAD
-=======
-        if (message.ticker === 'PM') {
-          console.log('✅ PM message added to final feed:', message);
-        }
->>>>>>> 8028011d
       } else {
         skippedMessages.push({
           ticker: message.ticker,
@@ -307,33 +227,8 @@
           reason: `Duplicate ${messageType} for same date`,
           message
         });
-<<<<<<< HEAD
       }
     });
-
-    // Message processing completed
-=======
-        if (message.ticker === 'PM') {
-          console.log('❌ PM message skipped as duplicate:', message);
-        }
-      }
-    });
-
-    // Log summary of processing
-    console.log('Message Processing Summary:');
-    console.log('Total messages received:', messages.length);
-    console.log('Valid messages after timestamp filter:', validMessages.length);
-    console.log('Messages added to feed:', addedMessages.length);
-    console.log('Messages skipped (duplicates):', skippedMessages.length);
-    
-    if (skippedMessages.length > 0) {
-      console.log('Skipped messages detail:', skippedMessages);
-    }
-    
-    if (addedMessages.length > 0) {
-      console.log('Added messages detail:', addedMessages);
-    }
->>>>>>> 8028011d
     
     // Get all unique messages and sort them by timestamp (newest first) for display
     const sortedDeduplicated = Array.from(uniqueMessagesMap.values()).sort(
